--- conflicted
+++ resolved
@@ -5,20 +5,12 @@
 from rclpy.qos import QoSProfile, ReliabilityPolicy, HistoryPolicy, DurabilityPolicy
 from px4_msgs.msg import VehicleOdometry, ActuatorOutputs, ActuatorMotors
 import torch
-<<<<<<< HEAD
-from utils import quat_to_euler, AttrDict, get_DCM, normalize, denormalize, unwrap_angle
-=======
 from utils import quat_to_euler, AttrDict, denormalize, unwrap_angle, hard_update, diff_flag, flag
->>>>>>> 533931fe
 from replay_buffer import ReplayBuffer
 import yaml
 from torch import multiprocessing as mp
 from torch.utils.tensorboard import SummaryWriter
-<<<<<<< HEAD
-from models import WorldModel
-=======
 from models import WorldModel, Actor, Critic
->>>>>>> 533931fe
 from sequence_scheduler import AdaptiveSeqLengthScheduler
 from message_filters import Subscriber, ApproximateTimeSynchronizer
 import os
@@ -33,8 +25,6 @@
 
 # THIS IS A TEST COMMENT
 
-# THIS IS A TEST COMMENT
-
 class Storage(Node):
     def __init__(self, buffer, actor) -> None:
         super().__init__('storage_node')
@@ -116,6 +106,12 @@
         )
 
         self.state[6:9] = quat_to_euler(odo_msg.q, device=self.device)
+
+        if not hasattr(self, 'prev_yaw'):
+            self.prev_yaw = self.state[8].clone()
+        else:
+            self.state[8] = unwrap_angle(self.state[8], self.prev_yaw)
+            self.prev_yaw = self.state[8].clone()
 
         if not hasattr(self, 'prev_yaw'):
             self.prev_yaw = self.state[8].clone()
@@ -380,36 +376,6 @@
             acts.append(act)
             c_masks.append(c_mask)
 
-<<<<<<< HEAD
-    def train_step(self):
-        self.optimizer.zero_grad()
-        if self.buffer.get_len() > self.config.replay_buffer.start_learning:
-            dts, states, actions = self.buffer.sample(self.config.training.batch_size, 8)
-            pred_traj = self.model.rollout(dts, states[:,0,:], actions)
-
-            # loss = self.model.loss(
-            #     torch.concat((pred_traj[:,1:,3:6], pred_traj[:,1:,9:12]), dim=-1), 
-            #     torch.concat((states[:,1:,3:6], states[:,1:, 9:12]), dim=-1)
-            # )
-
-            loss = self.model.loss(
-                pred_traj[:,2:,:],
-                states[:,2:,:]
-            )
-
-            loss.backward()
-            torch.nn.utils.clip_grad_norm_(self.model.parameters(), max_norm=50.0)
-            self.optimizer.step()
-            # self.seq_scheduler.step(loss.item())
-
-            if self.batch_count % 25 == 0:
-                self.validate()
-                grad_norm = self.compute_gradient_norm()
-                self.writer.add_scalar("Norms/gradient_norm", grad_norm, self.batch_count)
-                weight_norm = self.compute_weight_norm()
-                self.writer.add_scalar("Norms/weight_norm", weight_norm, self.batch_count)
-                self.writer.add_scalar("Loss/train", loss, self.batch_count)
-=======
         log_probs = torch.stack(log_probs, dim=1).unsqueeze(-1)
         
         v = [self.critic_copy(traj[-1])]
@@ -417,7 +383,6 @@
             v_t = self.world_model.compute_reward(traj[t], self.target_state, acts[t]).unsqueeze(-1) + \
                     self.config.critic_model.discount_factor * (((1 - self.config.critic_model.lambda_val) * self.critic_copy(traj[t+1]) + \
                     self.config.critic_model.lambda_val * v[-1]))
->>>>>>> 533931fe
             
             # print(f"State at t={t}: {traj[t]}")
             
