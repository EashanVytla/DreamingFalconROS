--- conflicted
+++ resolved
@@ -208,30 +208,6 @@
         self.hidden_size = 256
 
         self.rnn = Cell(
-<<<<<<< HEAD
-            input_size=14, 
-            hidden_size=self.hidden_size, 
-            output_size=9, 
-            num_layers=self.num_layers,
-            dropout_rate=0.1
-        )
-
-        # self.h0_encoder = InitializerMLP(
-        #     input_dim=13 * self.config.rnn_model.history,
-        #     hidden_dims=[15000],
-        #     num_layers=num_layers,
-        #     hidden_size=256,
-        #     dropout_rate=0.1
-        # )
-
-        self.h0_encoder = nn.RNN(
-            14,
-            256,
-            8,
-            batch_first=True,
-            dropout=0.1,
-            device=self.config.device
-=======
             input_size=17, 
             hidden_size=256, 
             output_size=12, 
@@ -245,7 +221,6 @@
             num_layers=num_layers,
             hidden_size=256,
             dropout_rate=0.2
->>>>>>> 9e19d485
         )
 
         self.dt = config.physics.refresh_rate
@@ -280,26 +255,9 @@
 
         traj = []
         # hn = self.h0_encoder(torch.cat((states[:,0,:], acts[:,0,:]), dim=-1)).unsqueeze(0)
-<<<<<<< HEAD
-        
-        # For MLP
-        # inp = torch.cat((states[:,:hist,3:], acts[:,:hist,:]), dim=-1).flatten(start_dim=1)
-        
-        # For RNN
-        inp = torch.cat((
-                    dts[:, 1:hist+1].unsqueeze(-1),
-                    states[:,:hist,3:],
-                    acts[:, :hist, :]
-                ), dim=-1)
-        # h0, c0 = self.h0_encoder(inp)
-
-        out, hn = self.h0_encoder(inp)
-
-=======
         inp = torch.cat((states[:,:hist,:], acts[:,:hist,:]), dim=-1).flatten(start_dim=1)
         h0, c0 = self.h0_encoder(inp)
         hn = (h0, c0)
->>>>>>> 9e19d485
         pred_state = None
 
         for i in range(hist, hist + num_rollout - 1):
